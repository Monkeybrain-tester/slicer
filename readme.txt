--- conflicted
+++ resolved
@@ -4,11 +4,5 @@
 
 When you commit to one of your sub-branched do the following
 
-<<<<<<< HEAD
 then whenever you commit
-git commit
-=======
-git add DirectoryIDidAllMyWorkIn/
-git commit -m "message about all the changes I made"
-git push slicer branchname
->>>>>>> 5b5c6228
+git commit