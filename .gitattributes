--- conflicted
+++ resolved
@@ -1,9 +1,7 @@
 # Normalize EOL for all files that Git considers text files.
 * text=auto eol=lf
-<<<<<<< HEAD
+
 *.exe filter=lfs diff=lfs merge=lfs -text
 *.pck filter=lfs diff=lfs merge=lfs -text
 *.zip filter=lfs diff=lfs merge=lfs -text
-*.svj filter=lfs diff=lfs merge=lfs -text
-=======
->>>>>>> parent of 6ee1342 (Added 2D idle animation sprite sheet, applied to 2D player controller. GIT LFS should hopefully be working)+*.svj filter=lfs diff=lfs merge=lfs -text